from icecube import icetray, dataclasses, dataio, phys_services
from I3Tray import I3Tray
from icecube.hdfwriter import I3HDFWriter
from icecube.tableio import I3TableWriter
from icecube.hdfwriter import I3HDFTableService
from glob import glob
import tables
import numpy as np
import pickle

# Parses i3 files in order to create a (huge) hdf5 file that contains all events of all files
with open('/project/6008051/fuchsgru/NuIntClassification/dom_positions.pkl', 'rb') as f:
    dom_positions = pickle.load(f)

def normalize_coordinates(coordinates, weights=None, scale=True, copy=False):
    """ Normalizes the coordinates matrix by centering it using weighs (like charge).
    
    Parameters:
    -----------
    coordinates : ndarray, shape [N, 3]
        The coordinates matrix to be centered.
    weights : ndarray, shape [N] or None
        The weights for each coordinates.
    scale : bool
        If true, the coordinates will all be scaled to have empircal variance of 1.
    copy : bool
        If true, the coordinate matrix will be copied and not overwritten.
        
    Returns:
    --------
    coordinates : ndarray, shape [N, 3]
        The normalized coordinate matrix.
    mean : ndarray, shape [3]
        The means along all axis
    std : ndarray, shape [3]
        The standard deviations along all axis
    """
    if copy:
        coordinates = coordinates.copy()
    mean = np.average(coordinates, axis=0, weights=weights).reshape((1, -1))
    coordinates -= mean
    if scale:
        std = np.sqrt(np.average(coordinates ** 2, axis=0, weights=weights)) + 1e-20
        coordinates /= std
    return coordinates, mean, std
    
def get_events_from_frame(frame, charge_threshold=0.5, time_scale=1e-4, charge_scale=1.0):
    """ Extracts data (charge and time of first arrival) as well as their positions from a frame.
    
    Parameters:
    -----------
    frame : ?
        The physics frame to extract data from.
    charge_threshold : float
        The threshold for a charge to be considered a valid pulse for the time of the first pulse arrival (before scaling).
    charge_scale : float
        The normalization constant for charge.
    time_scale : float
        The normalization constant for time.
    
    Returns:
    --------
    dom_features : ndarray, shape [N, 11]
        Feature matrix for the doms that were active during this event.
    dom_positions : ndarray, shape [N, 3]
        Coordinate matrix for the doms that were active during this event.
    omkeys : ndarray, shape [N, 3]
        Omkeys for the doms that were active during this event.
    """
    track_reco = frame['IC86_Dunkman_L6_PegLeg_MultiNest8D_Track']
    x = frame['SRTTWOfflinePulsesDC']
    hits = x.apply(frame)
    
    doms, vertices, omkeys = [], [], []
    for omkey, pulses in hits:
        cumulative_charge, tmin, first_charge = 0, np.inf, None
        dom_position = dom_positions[omkey]
<<<<<<< HEAD
        charges = [], times = []
=======
        charges, times = [], []
>>>>>>> 41870e9e
        for pulse in pulses:
            if pulse.charge >= charge_threshold:
                charges.append(pulse.charge)
                times.append(pulse.time)
        times = np.array(times) * time_scale
        charges = np.array(charges) * charge_scale
<<<<<<< HEAD
=======
        if charges.shape[0] == 0: continue # Don't use DOMs that recorded no charge above the threshold
>>>>>>> 41870e9e
        times -= np.average(times, weights=charges)
        time_std = np.sqrt(np.average((times)**2, weights=charges))

        # Features:
        # Charge of first pulse, time of first pulse relative to charge weighted time mean
        # Charge of last pulse, time of last pulse relative to charge weighted time mean
        # Integrated charge, standard deviation of pulse times from charge weighted time mean
        # Reconstruction x, Reconstruction y, Reconstrucion z, Reconstruction azimuth, Reconstruction zenith,
        doms.append([
            charges[0], times[0], charges[-1], times[-1], charges.sum(), time_std, track_reco.pos.x, track_reco.pos.y, 
            track_reco.pos.z, track_reco.dir.azimuth, track_reco.dir.zenith
        ])
        vertices.append([dom_position[axis] for axis in ('x', 'y', 'z')])
        omkeys.append(omkey)
        
    return np.array(doms), np.array(vertices), np.array(omkeys)

def get_normalized_data_from_frame(frame, charge_scale=1.0, time_scale=1e-4, append_coordinates_to_features=True):
    """ Creates normalized features from a frame.
    
    Parameters:
    -----------
    frame : ?
        The data frame to extract an event graph with features from.
    charge_scale : float
        The normalization constant for charge.
    time_scale : float
        The normalization constant for time.
    append_coordinates_to_features : bool
        If the normalized coordinates should be appended to the feature matrix.
        
    Returns:
    --------
    dom_features : ndarray, shape [N, 10 or 13]
        Feature matrix for the doms that were active during this event.
    dom_positions : ndarray, shape [N, 3]
        Coordinate matrix for the doms that were active during this event. All values are in range [0, 1]
    omkeys : ndarray, shape [N, 3]
        Omkeys for the doms that were active during this event.
    """
    
<<<<<<< HEAD
    features, coordinates, omkeys = get_events_from_frame(frame)
    coordinates, coordinate_mean, coordinate_std = normalize_coordinates(coordinates, features[:, 0], charge_scale=charge_scale, time_scale=time_scale)
=======
    features, coordinates, omkeys = get_events_from_frame(frame, charge_scale=charge_scale, time_scale=time_scale)
    coordinates, coordinate_mean, coordinate_std = normalize_coordinates(coordinates, features[:, 0])
>>>>>>> 41870e9e
    # Scale the origin of the track reconstruction to share the same coordinate system
    features[:, 6:9] -= coordinate_mean
    features[:, 6:9] /= coordinate_std
    
    if append_coordinates_to_features:
        features = np.hstack((features, coordinates))
    return features, coordinates, omkeys

event_offset = 0

def process_frame(frame):
    """ Callback for processing a frame and adding relevant data to the hdf5 file. 
    
    Parameters:
    -----------
    frame : ?
        The frame to process.
    """
    global event_offset
    # Obtain the PDG Encoding for ground truth
    frame['PDGEncoding'] = dataclasses.I3Double(
        dataclasses.get_most_energetic_neutrino(frame['I3MCTree']).pdg_encoding)
    frame['InteractionType'] = dataclasses.I3Double(frame['I3MCWeightDict']['InteractionType'])
    frame['NumberChannels'] = dataclasses.I3Double(frame['IC86_Dunkman_L3_Vars']['NchCleaned'])
    frame['TotalCharge'] = dataclasses.I3Double(frame['IC86_Dunkman_L3_Vars']['DCFiducialPE'])
    features, coordinates, _ = get_normalized_data_from_frame(frame)
    frame['NumberVertices'] = dataclasses.I3Double(features.shape[0])
    frame['Offset'] = dataclasses.I3Double(event_offset)
    event_offset += features.shape[0]
    frame['ChargeFirstPulse'] = dataclasses.I3VectorFloat(features[:, 0])
    frame['TimeFirstPulse'] = dataclasses.I3VectorFloat(features[:, 1])
    frame['ChargeLastPulse'] = dataclasses.I3VectorFloat(features[:, 2])
    frame['TimeLastPulse'] = dataclasses.I3VectorFloat(features[:, 3])
    frame['IntegratedCharge'] = dataclasses.I3VectorFloat(features[:, 4])
    frame['TimeStdDeviation'] = dataclasses.I3VectorFloat(features[:, 5])
    frame['RecoX'] = dataclasses.I3VectorFloat(features[:, 6])
    frame['RecoY'] = dataclasses.I3VectorFloat(features[:, 7])
    frame['RecoZ'] = dataclasses.I3VectorFloat(features[:, 8])
    frame['RecoAzimuth'] = dataclasses.I3VectorFloat(features[:, 9])
    frame['RecoZenith'] = dataclasses.I3VectorFloat(features[:, 10])
<<<<<<< HEAD
=======

>>>>>>> 41870e9e
    frame['VertexX'] = dataclasses.I3VectorFloat(coordinates[:, 0])
    frame['VertexY'] = dataclasses.I3VectorFloat(coordinates[:, 1])
    frame['VertexZ'] = dataclasses.I3VectorFloat(coordinates[:, 2])
    frame['DeltaLLH'] = dataclasses.I3Double(frame['IC86_Dunkman_L6']['delta_LLH']) # Used for a baseline classifcation
    return True

def create_dataset(outfile, infiles):
    """
    Creates a dataset in hdf5 format.

    Parameters:
    -----------
    outfile : str
        Path to the hdf5 file.
    paths : dict
        A list of intput i3 files.
    """
    global event_offset
    event_offset = 0
    infiles = infiles
    tray = I3Tray()
    tray.AddModule('I3Reader',
                FilenameList = infiles)
    tray.AddModule(process_frame, 'process_frame')
    tray.AddModule(I3TableWriter, 'I3TableWriter', keys=[
<<<<<<< HEAD
        'NumberVertices', 'ChargeFirstPulse', 'TimeFirstPulse', 'ChargeLastPulse', 'TimeLastPulse', 'IntegratedCharge', 'TimeStdDeviation',
=======
        'NumberVertices', 'ChargeFirstPulse', 'TimeFirstPulse', 'ChargeLastPulse', 'TimeLastPulse', 'IntegratedCharge', 'TimeStdDeviation'
>>>>>>> 41870e9e
        'RecoX', 'RecoY', 'RecoZ', 'RecoAzimuth', 'RecoZenith', 
        'VertexX', 'VertexY', 'VertexZ', 'DeltaLLH', 'PDGEncoding', 'IC86_Dunkman_L6_SANTA_DirectCharge',
        'InteractionType', 'NumberChannels', 'TotalCharge', 'Offset'], 
                TableService=I3HDFTableService(outfile),
                SubEventStreams=['InIceSplit'],
                BookEverything=False
                )
    tray.Execute()
    tray.Finish()

if __name__ == '__main__':
    paths = []
    for interaction_type in ('nue', 'numu', 'nutau'):
        paths += glob('/project/6008051/hignight/dragon_3y/{0}/*'.format(interaction_type))
    outfile = '/project/6008051/fuchsgru/data/data_dragon2.hd5'
<<<<<<< HEAD
    create_dataset(outfile, paths[0])
=======
    create_dataset(outfile, paths)
>>>>>>> 41870e9e
<|MERGE_RESOLUTION|>--- conflicted
+++ resolved
@@ -75,21 +75,14 @@
     for omkey, pulses in hits:
         cumulative_charge, tmin, first_charge = 0, np.inf, None
         dom_position = dom_positions[omkey]
-<<<<<<< HEAD
-        charges = [], times = []
-=======
         charges, times = [], []
->>>>>>> 41870e9e
         for pulse in pulses:
             if pulse.charge >= charge_threshold:
                 charges.append(pulse.charge)
                 times.append(pulse.time)
         times = np.array(times) * time_scale
         charges = np.array(charges) * charge_scale
-<<<<<<< HEAD
-=======
         if charges.shape[0] == 0: continue # Don't use DOMs that recorded no charge above the threshold
->>>>>>> 41870e9e
         times -= np.average(times, weights=charges)
         time_std = np.sqrt(np.average((times)**2, weights=charges))
 
@@ -130,14 +123,8 @@
     omkeys : ndarray, shape [N, 3]
         Omkeys for the doms that were active during this event.
     """
-    
-<<<<<<< HEAD
-    features, coordinates, omkeys = get_events_from_frame(frame)
-    coordinates, coordinate_mean, coordinate_std = normalize_coordinates(coordinates, features[:, 0], charge_scale=charge_scale, time_scale=time_scale)
-=======
     features, coordinates, omkeys = get_events_from_frame(frame, charge_scale=charge_scale, time_scale=time_scale)
     coordinates, coordinate_mean, coordinate_std = normalize_coordinates(coordinates, features[:, 0])
->>>>>>> 41870e9e
     # Scale the origin of the track reconstruction to share the same coordinate system
     features[:, 6:9] -= coordinate_mean
     features[:, 6:9] /= coordinate_std
@@ -178,10 +165,6 @@
     frame['RecoZ'] = dataclasses.I3VectorFloat(features[:, 8])
     frame['RecoAzimuth'] = dataclasses.I3VectorFloat(features[:, 9])
     frame['RecoZenith'] = dataclasses.I3VectorFloat(features[:, 10])
-<<<<<<< HEAD
-=======
-
->>>>>>> 41870e9e
     frame['VertexX'] = dataclasses.I3VectorFloat(coordinates[:, 0])
     frame['VertexY'] = dataclasses.I3VectorFloat(coordinates[:, 1])
     frame['VertexZ'] = dataclasses.I3VectorFloat(coordinates[:, 2])
@@ -207,11 +190,7 @@
                 FilenameList = infiles)
     tray.AddModule(process_frame, 'process_frame')
     tray.AddModule(I3TableWriter, 'I3TableWriter', keys=[
-<<<<<<< HEAD
         'NumberVertices', 'ChargeFirstPulse', 'TimeFirstPulse', 'ChargeLastPulse', 'TimeLastPulse', 'IntegratedCharge', 'TimeStdDeviation',
-=======
-        'NumberVertices', 'ChargeFirstPulse', 'TimeFirstPulse', 'ChargeLastPulse', 'TimeLastPulse', 'IntegratedCharge', 'TimeStdDeviation'
->>>>>>> 41870e9e
         'RecoX', 'RecoY', 'RecoZ', 'RecoAzimuth', 'RecoZenith', 
         'VertexX', 'VertexY', 'VertexZ', 'DeltaLLH', 'PDGEncoding', 'IC86_Dunkman_L6_SANTA_DirectCharge',
         'InteractionType', 'NumberChannels', 'TotalCharge', 'Offset'], 
@@ -227,8 +206,4 @@
     for interaction_type in ('nue', 'numu', 'nutau'):
         paths += glob('/project/6008051/hignight/dragon_3y/{0}/*'.format(interaction_type))
     outfile = '/project/6008051/fuchsgru/data/data_dragon2.hd5'
-<<<<<<< HEAD
-    create_dataset(outfile, paths[0])
-=======
-    create_dataset(outfile, paths)
->>>>>>> 41870e9e
+    create_dataset(outfile, paths)