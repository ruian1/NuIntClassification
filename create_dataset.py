--- conflicted
+++ resolved
@@ -91,11 +91,7 @@
         # Charge of first pulse, time of first pulse relative to charge weighted time mean,
         # Charge of last pulse, time of last pulse relative to charge weighted time mean,
         # Charge of the largest pulse, Time of the largest pulse relative to the charge weighted mean,
-<<<<<<< HEAD
         # Integrated charge, variance of pulse times from charge weighted time mean,
-=======
-        # Integrated charge, standard deviation of pulse times from charge weighted time mean,
->>>>>>> 9bd4c4f33e0328e3b2fb1f92b97f1228235404b4
         # Reconstruction x, Reconstruction y, Reconstrucion z, Reconstruction azimuth, Reconstruction zenith,
         # Delta Log Likelihood (baseline)
         doms.append([
@@ -107,11 +103,7 @@
         
     return np.array(doms), np.array(vertices), np.array(omkeys)
 
-<<<<<<< HEAD
 def get_normalized_data_from_frame(frame, charge_scale=1.0, time_scale=1e-3, append_coordinates_to_features=False):
-=======
-def get_normalized_data_from_frame(frame, charge_scale=1.0, time_scale=1e-4, append_coordinates_to_features=False):
->>>>>>> 9bd4c4f33e0328e3b2fb1f92b97f1228235404b4
     """ Creates normalized features from a frame.
     
     Parameters:
@@ -185,7 +177,7 @@
     frame['RecoZ'] = dataclasses.I3VectorFloat(features[:, 10])
     frame['RecoAzimuth'] = dataclasses.I3VectorFloat(features[:, 11])
     frame['RecoZenith'] = dataclasses.I3VectorFloat(features[:, 12])
-    frame['VertexDeltaLLH'] = dataclasses.I3Double(features[:, 13])
+    frame['VertexDeltaLLH'] = dataclasses.I3VectorFloat(features[:, 13])
     frame['VertexX'] = dataclasses.I3VectorFloat(coordinates[:, 0])
     frame['VertexY'] = dataclasses.I3VectorFloat(coordinates[:, 1])
     frame['VertexZ'] = dataclasses.I3VectorFloat(coordinates[:, 2])
@@ -205,7 +197,7 @@
     """
     global event_offset
     global distances_offset
-    event_offset, distances_offset = 0L
+    event_offset, distances_offset = 0L, 0L
     infiles = infiles
     tray = I3Tray()
     tray.AddModule('I3Reader',
@@ -233,4 +225,4 @@
     for interaction_type in ('nue', 'numu', 'nutau'):
         paths += glob('/project/6008051/hignight/dragon_3y/{0}/*'.format(interaction_type))
     outfile = '/project/6008051/fuchsgru/data/data_dragon3.hd5'
-    create_dataset(outfile, paths[:1])+    create_dataset(outfile, paths)