{
    "dataset" : {
        "type" : "hd5",
        "path" : "../data/data_dragon.hd5",
        "validation_portion" : 0.1,
        "test_portion" : 0.1,
        "shuffle" : true,
        "features" : [
            "FirstCharge", "CumulativeCharge", "Time",
            "VertexX", "VertexY", "VertexZ"
        ],
        "max_charge" : null
    },
    "model" : {
        "type" : "gcnn",
        "hidden_units_graph_convolutions" : [64, 64, 64, 64, 64, 64, 64, 64],
        "hidden_units_fully_connected" : [32, 16, 1],
        "use_batchnorm" : false,
<<<<<<< HEAD
        "dropout_rate" : 0.3
=======
        "dropout_rate" : 0.0
>>>>>>> 3495ffed
    },
    "training" : {
        "metrics" : [
            "accuracy"
        ],
        "learning_rate" : 5e-3,
        "batch_size" : 128,
        "epochs" : 50,
        "checkpoint_directory" : "./training/",
        "checkpoint_period" : 5,
        "use_class_prior" : true
    }
}<|MERGE_RESOLUTION|>--- conflicted
+++ resolved
@@ -16,11 +16,7 @@
         "hidden_units_graph_convolutions" : [64, 64, 64, 64, 64, 64, 64, 64],
         "hidden_units_fully_connected" : [32, 16, 1],
         "use_batchnorm" : false,
-<<<<<<< HEAD
         "dropout_rate" : 0.3
-=======
-        "dropout_rate" : 0.0
->>>>>>> 3495ffed
     },
     "training" : {
         "metrics" : [
