--- conflicted
+++ resolved
@@ -43,15 +43,9 @@
         first_training_idx = int((test_portion + validation_portion) * idx.shape[0])
         self.idx_test = idx[ : first_validation_idx]
         self.idx_val = idx[first_validation_idx : first_training_idx]
-<<<<<<< HEAD
         self.idx_train = idx[first_training_idx : ]
         self._create_targets()
         self.delta_loglikelihood = self.targets.copy() #np.array(self.table.root.DeltaLLH.cols.item)
-=======
-        self.idx_test = idx[first_training_idx : ]
-        self._create_targets()
-        self.delta_loglikelihood = np.array(self.table.root.DeltaLLH.cols.item)
->>>>>>> ebd8fb46
 
     def _create_targets(self):
         """ Builds the targets for classification. """
@@ -92,7 +86,6 @@
         features = np.zeros((batch_idxs.shape[0], padded_number_vertices, len(self.features)))
         coordinates = np.zeros((batch_idxs.shape[0], padded_number_vertices, len(self.coordinates)))
         masks = np.zeros((batch_idxs.shape[0], padded_number_vertices, padded_number_vertices))
-<<<<<<< HEAD
         for idx, batch_idx in enumerate(batch_idxs):
             number_vertices = self.number_vertices[batch_idx]
             offset = self.sample_offsets[batch_idx]
@@ -100,15 +93,7 @@
                 features[idx, : padded_number_vertices, :] = self.table.get_node(f'/{feature}').cols.item[offset : offset + number_vertices]
             for coordinate_idx, coordinate in enumerate(self.coordinates):
                 coordinates[idx, : padded_number_vertices, :] = self.table.get_node(f'/{coordinate}').cols.item[offset : offset + number_vertices]
-=======
-        for idx, batch_idx in enumerate(batch_idx):
-            number_vertices = self.number_vertices[batch_idx]
-            offset = self.sample_offsets[batch_idx]
-            for feature_idx, feature in enumerate(self.features):
-                features[idx, : padded_number_vertices, :] = datafile.get_node(f'/{feature}').cols.item[offset : offset + number_vertices]
-            for coordinate_idx, coordinate in enumerate(self.coordinates):
-                coordinates[idx, : padded_number_vertices, :] = datafile.get_node(f'/{coordinate}').cols.item[offset : offset + number_vertices]
->>>>>>> ebd8fb46
+
             masks[idx, : padded_number_vertices, : padded_number_vertices] = 1
         return features, coordinates, masks
 
