--- conflicted
+++ resolved
@@ -1,8 +1,4 @@
 training/*
 __pycache__
-<<<<<<< HEAD
-log/*
-=======
-log
 training
->>>>>>> beb9c4ec
+log